#include <cmath>
#include <iostream>

#include <franka/robot.h>

int main(int argc, char** argv) {
  if (argc != 2) {
    std::cerr << "Usage: ./generate_cartesian_velocity_motion <robot-hostname>"
              << std::endl;
    return -1;
  }
  try {
    franka::Robot robot(argv[1]);

<<<<<<< HEAD
    double time_max = 1.0;
    double v_max = 0.01;
=======
    // Set additional parameters always before the control loop, NEVER in the
    // control loop
    // Set the cartesian impedance:
    robot.setCartesianImpedance({{1500, 1500, 1500, 150, 150, 150}});

    // Set the joint impedance:
    robot.setJointImpedance({{3000, 3000, 3000, 2500, 2500, 2000, 2000}});

    // Set the collision behavior:
    std::array<double, 7> lower_torque_thresholds_nominal{
        {25.0, 25.0, 22.0, 20.0, 19.0, 17.0, 14.}};
    std::array<double, 7> upper_torque_thresholds_nominal{
        {35.0, 35.0, 32.0, 30.0, 29.0, 27.0, 24.0}};
    std::array<double, 7> lower_torque_thresholds_acceleration{
        {25.0, 25.0, 22.0, 20.0, 19.0, 17.0, 14.0}};
    std::array<double, 7> upper_torque_thresholds_acceleration{
        {35.0, 35.0, 32.0, 30.0, 29.0, 27.0, 24.0}};
    std::array<double, 6> lower_force_thresholds_nominal{
        {30.0, 30.0, 30.0, 25.0, 25.0, 25.0}};
    std::array<double, 6> upper_force_thresholds_nominal{
        {40.0, 40.0, 40.0, 35.0, 35.0, 35.0}};
    std::array<double, 6> lower_force_thresholds_acceleration{
        {30.0, 30.0, 30.0, 25.0, 25.0, 25.0}};
    std::array<double, 6> upper_force_thresholds_acceleration{
        {40.0, 40.0, 40.0, 35.0, 35.0, 35.0}};
    robot.setCollisionBehavior(
        lower_torque_thresholds_acceleration,
        upper_torque_thresholds_acceleration, lower_torque_thresholds_nominal,
        upper_torque_thresholds_nominal, lower_force_thresholds_acceleration,
        upper_force_thresholds_acceleration, lower_force_thresholds_nominal,
        upper_force_thresholds_nominal);

    // Set a dynamic load:
    double load_mass = 0.1;
    std::array<double, 3> load_translation{{0.0, 0.0, 0.0}};
    std::array<double, 9> load_inertia{
        {0.01, 0.0, 0.0, 0.0, 0.01, 0.0, 0.0, 0.0, 0.01}};
    robot.setLoad(load_mass, load_translation, load_inertia);

    double time_max = 4.0;
    double v_max = 0.1;
>>>>>>> 1e683c10
    double angle = M_PI / 4.0;
    double time = 0.0;
    robot.control(
        [=, &time](const franka::RobotState&) -> franka::CartesianVelocities {
          double cycle = std::floor(
              pow(-1.0, (time - std::fmod(time, time_max)) / time_max));
          double v = cycle * v_max / 2.0 *
                     (1.0 - std::cos(2.0 * M_PI / time_max * time));
          double v_x = std::cos(angle) * v;
          double v_z = -std::sin(angle) * v;

          time += 0.001;
          if (time > 2 * time_max) {
            std::cout << std::endl
                      << "Finished motion, shutting down example" << std::endl;
            return franka::Stop;
          }
          return {{v_x, 0.0, v_z, 0.0, 0.0, 0.0}};
        });
  } catch (const franka::Exception& e) {
    std::cout << e.what() << std::endl;
    return -1;
  }

  return 0;
}<|MERGE_RESOLUTION|>--- conflicted
+++ resolved
@@ -12,10 +12,6 @@
   try {
     franka::Robot robot(argv[1]);
 
-<<<<<<< HEAD
-    double time_max = 1.0;
-    double v_max = 0.01;
-=======
     // Set additional parameters always before the control loop, NEVER in the
     // control loop
     // Set the cartesian impedance:
@@ -57,7 +53,6 @@
 
     double time_max = 4.0;
     double v_max = 0.1;
->>>>>>> 1e683c10
     double angle = M_PI / 4.0;
     double time = 0.0;
     robot.control(
