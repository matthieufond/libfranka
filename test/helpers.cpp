#include "helpers.h"

#include <cstdlib>

#include <gtest/gtest.h>

bool stringContains(const std::string& actual, const std::string& expected) {
  return actual.find(expected) != std::string::npos;
}

void testRobotStateIsZero(const franka::RobotState& actual) {
  for (size_t i = 0; i < actual.O_T_EE.size(); i++) {
    EXPECT_EQ(0.0, actual.O_T_EE[i]);
  }
  for (size_t i = 0; i < actual.O_T_EE_d.size(); i++) {
    EXPECT_EQ(0.0, actual.O_T_EE_d[i]);
  }
  for (size_t i = 0; i < actual.EE_T_K.size(); i++) {
    EXPECT_EQ(0.0, actual.EE_T_K[i]);
  }
  for (size_t i = 0; i < actual.F_T_EE.size(); i++) {
    EXPECT_EQ(0.0, actual.F_T_EE[i]);
  }
  EXPECT_EQ(0.0, actual.m_load);
  for (size_t i = 0; i < actual.F_x_Cload.size(); i++) {
    EXPECT_EQ(0.0, actual.F_x_Cload[i]);
  }
  for (size_t i = 0; i < actual.I_load.size(); i++) {
    EXPECT_EQ(0.0, actual.I_load[i]);
  }
  for (size_t i = 0; i < actual.elbow.size(); i++) {
    EXPECT_EQ(0.0, actual.elbow[i]);
  }
  for (size_t i = 0; i < actual.elbow_d.size(); i++) {
    EXPECT_EQ(0.0, actual.elbow_d[i]);
  }
  for (size_t i = 0; i < actual.tau_J.size(); i++) {
    EXPECT_EQ(0.0, actual.tau_J[i]);
  }
  for (size_t i = 0; i < actual.dtau_J.size(); i++) {
    EXPECT_EQ(0.0, actual.dtau_J[i]);
  }
  for (size_t i = 0; i < actual.q.size(); i++) {
    EXPECT_EQ(0.0, actual.q[i]);
  }
  for (size_t i = 0; i < actual.dq.size(); i++) {
    EXPECT_EQ(0.0, actual.dq[i]);
  }
  for (size_t i = 0; i < actual.q_d.size(); i++) {
    EXPECT_EQ(0.0, actual.q_d[i]);
  }
  for (size_t i = 0; i < actual.dq_d.size(); i++) {
    EXPECT_EQ(0.0, actual.dq_d[i]);
  }
  for (size_t i = 0; i < actual.joint_contact.size(); i++) {
    EXPECT_EQ(0.0, actual.joint_contact[i]);
  }
  for (size_t i = 0; i < actual.cartesian_contact.size(); i++) {
    EXPECT_EQ(0.0, actual.cartesian_contact[i]);
  }
  for (size_t i = 0; i < actual.joint_collision.size(); i++) {
    EXPECT_EQ(0.0, actual.joint_collision[i]);
  }
  for (size_t i = 0; i < actual.cartesian_collision.size(); i++) {
    EXPECT_EQ(0.0, actual.cartesian_collision[i]);
  }
  for (size_t i = 0; i < actual.tau_ext_hat_filtered.size(); i++) {
    EXPECT_EQ(0.0, actual.tau_ext_hat_filtered[i]);
  }
  for (size_t i = 0; i < actual.O_F_ext_hat_K.size(); i++) {
    EXPECT_EQ(0.0, actual.O_F_ext_hat_K[i]);
  }
  for (size_t i = 0; i < actual.K_F_ext_hat_K.size(); i++) {
    EXPECT_EQ(0.0, actual.K_F_ext_hat_K[i]);
  }
  EXPECT_FALSE(actual.current_errors);
  EXPECT_FALSE(actual.last_motion_errors);
  EXPECT_EQ(0u, actual.time.toMSec());
}

void testRobotStatesAreEqual(const franka::RobotState& expected, const franka::RobotState& actual) {
  EXPECT_EQ(expected.O_T_EE, actual.O_T_EE);
  EXPECT_EQ(expected.O_T_EE_d, actual.O_T_EE_d);
  EXPECT_EQ(expected.F_T_EE, actual.F_T_EE);
  EXPECT_EQ(expected.EE_T_K, actual.EE_T_K);
  EXPECT_EQ(expected.m_load, actual.m_load);
  EXPECT_EQ(expected.F_x_Cload, actual.F_x_Cload);
  EXPECT_EQ(expected.I_load, actual.I_load);
  EXPECT_EQ(expected.elbow, actual.elbow);
  EXPECT_EQ(expected.elbow_d, actual.elbow_d);
  EXPECT_EQ(expected.tau_J, actual.tau_J);
  EXPECT_EQ(expected.dtau_J, actual.dtau_J);
  EXPECT_EQ(expected.q, actual.q);
  EXPECT_EQ(expected.dq, actual.dq);
  EXPECT_EQ(expected.q_d, actual.q_d);
  EXPECT_EQ(expected.dq_d, actual.dq_d);
  EXPECT_EQ(expected.joint_contact, actual.joint_contact);
  EXPECT_EQ(expected.cartesian_contact, actual.cartesian_contact);
  EXPECT_EQ(expected.joint_collision, actual.joint_collision);
  EXPECT_EQ(expected.cartesian_collision, actual.cartesian_collision);
  EXPECT_EQ(expected.tau_ext_hat_filtered, actual.tau_ext_hat_filtered);
  EXPECT_EQ(expected.O_F_ext_hat_K, actual.O_F_ext_hat_K);
  EXPECT_EQ(expected.K_F_ext_hat_K, actual.K_F_ext_hat_K);
  EXPECT_EQ(expected.current_errors, actual.current_errors);
  EXPECT_EQ(expected.last_motion_errors, actual.last_motion_errors);
  EXPECT_EQ(expected.robot_mode, actual.robot_mode);
  EXPECT_EQ(expected.time, actual.time);
}

void testRobotStatesAreEqual(const research_interface::robot::RobotState& expected,
                             const franka::RobotState& actual) {
  EXPECT_EQ(expected.O_T_EE, actual.O_T_EE);
  EXPECT_EQ(expected.O_T_EE_d, actual.O_T_EE_d);
  EXPECT_EQ(expected.F_T_EE, actual.F_T_EE);
  EXPECT_EQ(expected.EE_T_K, actual.EE_T_K);
  EXPECT_EQ(expected.m_load, actual.m_load);
  EXPECT_EQ(expected.F_x_Cload, actual.F_x_Cload);
  EXPECT_EQ(expected.I_load, actual.I_load);
  EXPECT_EQ(expected.elbow, actual.elbow);
  EXPECT_EQ(expected.elbow_d, actual.elbow_d);
  EXPECT_EQ(expected.tau_J, actual.tau_J);
  EXPECT_EQ(expected.dtau_J, actual.dtau_J);
  EXPECT_EQ(expected.q, actual.q);
  EXPECT_EQ(expected.dq, actual.dq);
  EXPECT_EQ(expected.q_d, actual.q_d);
  EXPECT_EQ(expected.dq_d, actual.dq_d);
  EXPECT_EQ(expected.joint_contact, actual.joint_contact);
  EXPECT_EQ(expected.cartesian_contact, actual.cartesian_contact);
  EXPECT_EQ(expected.joint_collision, actual.joint_collision);
  EXPECT_EQ(expected.cartesian_collision, actual.cartesian_collision);
  EXPECT_EQ(expected.tau_ext_hat_filtered, actual.tau_ext_hat_filtered);
  EXPECT_EQ(expected.O_F_ext_hat_K, actual.O_F_ext_hat_K);
  EXPECT_EQ(expected.K_F_ext_hat_K, actual.K_F_ext_hat_K);
  EXPECT_EQ(franka::Errors(expected.errors), actual.current_errors);
  EXPECT_EQ(franka::Errors(expected.reflex_reason), actual.last_motion_errors);
  EXPECT_EQ(expected.message_id, actual.time.toMSec());

  franka::RobotMode expected_robot_mode;
  switch (expected.robot_mode) {
    case research_interface::robot::RobotMode::kOther:
      expected_robot_mode = franka::RobotMode::kOther;
      break;
    case research_interface::robot::RobotMode::kIdle:
      expected_robot_mode = franka::RobotMode::kIdle;
      break;
    case research_interface::robot::RobotMode::kMove:
      expected_robot_mode = franka::RobotMode::kMove;
      break;
    case research_interface::robot::RobotMode::kGuiding:
      expected_robot_mode = franka::RobotMode::kGuiding;
      break;
    case research_interface::robot::RobotMode::kReflex:
      expected_robot_mode = franka::RobotMode::kReflex;
      break;
    case research_interface::robot::RobotMode::kUserStopped:
      expected_robot_mode = franka::RobotMode::kUserStopped;
      break;
    case research_interface::robot::RobotMode::kAutomaticErrorRecovery:
      expected_robot_mode = franka::RobotMode::kAutomaticErrorRecovery;
      break;
  }
  EXPECT_EQ(expected_robot_mode, actual.robot_mode);
}

double randomDouble() {
  return 10.0 * static_cast<double>(std::rand()) / RAND_MAX;
}

bool randomBool() {
  return static_cast<bool>(std::rand() % 2);
}

void randomRobotState(franka::RobotState& robot_state) {
  for (double& element : robot_state.O_T_EE) {
    element = randomDouble();
  }
  for (double& element : robot_state.O_T_EE_d) {
    element = randomDouble();
  }
  for (double& element : robot_state.EE_T_K) {
    element = randomDouble();
  }
  for (double& element : robot_state.F_T_EE) {
    element = randomDouble();
  }
  robot_state.m_load = randomDouble();
  for (double& element : robot_state.F_x_Cload) {
    element = randomDouble();
  }
  for (double& element : robot_state.I_load) {
    element = randomDouble();
  }
  for (double& element : robot_state.elbow) {
    element = randomDouble();
  }
  for (double& element : robot_state.elbow_d) {
    element = randomDouble();
  }
  for (double& element : robot_state.tau_J) {
    element = randomDouble();
  }
  for (double& element : robot_state.dtau_J) {
    element = randomDouble();
  }
  for (double& element : robot_state.q) {
    element = randomDouble();
  }
  for (double& element : robot_state.dq) {
    element = randomDouble();
  }
  for (double& element : robot_state.q_d) {
    element = randomDouble();
  }
  for (double& element : robot_state.dq_d) {
    element = randomDouble();
  }
  for (double& element : robot_state.joint_contact) {
    element = randomDouble();
  }
  for (double& element : robot_state.cartesian_contact) {
    element = randomDouble();
  }
  for (double& element : robot_state.joint_collision) {
    element = randomDouble();
  }
  for (double& element : robot_state.cartesian_collision) {
    element = randomDouble();
  }
  for (double& element : robot_state.tau_ext_hat_filtered) {
    element = randomDouble();
  }
  for (double& element : robot_state.O_F_ext_hat_K) {
    element = randomDouble();
  }
  for (double& element : robot_state.K_F_ext_hat_K) {
    element = randomDouble();
  }
  std::array<bool, sizeof(research_interface::robot::RobotState::errors)> errors{};
  for (bool& error : errors) {
    error = randomBool();
  }
  robot_state.current_errors = franka::Errors(errors);
  for (bool& error : errors) {
    error = randomBool();
  }
  robot_state.last_motion_errors = franka::Errors(errors);

  robot_state.time = franka::Duration(static_cast<uint64_t>(std::rand()));
}

void randomRobotState(research_interface::robot::RobotState& robot_state) {
  // Reset to all-zeros first
  robot_state = research_interface::robot::RobotState();
  for (double& element : robot_state.O_T_EE) {
    element = randomDouble();
  }
  for (double& element : robot_state.O_T_EE_d) {
    element = randomDouble();
  }
  for (double& element : robot_state.EE_T_K) {
    element = randomDouble();
  }
  for (double& element : robot_state.F_T_EE) {
    element = randomDouble();
  }
  robot_state.m_load = randomDouble();
  for (double& element : robot_state.F_x_Cload) {
    element = randomDouble();
  }
  for (double& element : robot_state.I_load) {
    element = randomDouble();
  }
  for (double& element : robot_state.elbow) {
    element = randomDouble();
  }
  for (double& element : robot_state.elbow_d) {
    element = randomDouble();
  }
  for (double& element : robot_state.tau_J) {
    element = randomDouble();
  }
  for (double& element : robot_state.dtau_J) {
    element = randomDouble();
  }
  for (double& element : robot_state.q) {
    element = randomDouble();
  }
  for (double& element : robot_state.dq) {
    element = randomDouble();
  }
  for (double& element : robot_state.q_d) {
    element = randomDouble();
  }
  for (double& element : robot_state.dq_d) {
    element = randomDouble();
  }
  for (double& element : robot_state.joint_contact) {
    element = randomDouble();
  }
  for (double& element : robot_state.cartesian_contact) {
    element = randomDouble();
  }
  for (double& element : robot_state.joint_collision) {
    element = randomDouble();
  }
  for (double& element : robot_state.cartesian_collision) {
    element = randomDouble();
  }
  for (double& element : robot_state.tau_ext_hat_filtered) {
    element = randomDouble();
  }
  for (double& element : robot_state.O_F_ext_hat_K) {
    element = randomDouble();
  }
  for (double& element : robot_state.K_F_ext_hat_K) {
    element = randomDouble();
  }
  for (bool& error : robot_state.errors) {
    error = randomBool();
  }
  for (bool& element : robot_state.reflex_reason) {
    element = randomBool();
  }
  robot_state.message_id = static_cast<uint32_t>(std::rand());

  robot_state.motion_generator_mode = research_interface::robot::MotionGeneratorMode::kIdle;
  robot_state.controller_mode = research_interface::robot::ControllerMode::kJointImpedance;
}

void randomRobotCommand(research_interface::robot::RobotCommand& robot_command) {
  // Reset to all-zeros first
  robot_command = research_interface::robot::RobotCommand();
  for (double& element : robot_command.motion.q_d) {
    element = randomDouble();
  }
  for (double& element : robot_command.motion.dq_d) {
    element = randomDouble();
  }
<<<<<<< HEAD
  for (double& element : robot_command.motion.ddq_d) {
    element = randomDouble();
  }
  for (double& element : robot_command.motion.O_T_EE_d) {
    element = randomDouble();
=======
  for (size_t i = 0; i < robot_command.motion.O_T_EE_d.size(); i++) {
    robot_command.motion.O_T_EE_d[i] = randomDouble();
>>>>>>> fa2e49c3
  }
  for (double& element : robot_command.motion.O_dP_EE_d) {
    element = randomDouble();
  }
  for (double& element : robot_command.motion.elbow_d) {
    element = randomDouble();
  }
  robot_command.motion.valid_elbow = true;
  robot_command.motion.motion_generation_finished = true;
  for (double& element : robot_command.control.tau_J_d) {
    element = randomDouble();
  }
  robot_command.message_id = static_cast<uint32_t>(std::rand());
}

void testMotionGeneratorCommandsAreEqual(
    const research_interface::robot::MotionGeneratorCommand& expected,
    const research_interface::robot::MotionGeneratorCommand& actual) {
  EXPECT_EQ(expected.q_d, actual.q_d);
  EXPECT_EQ(expected.dq_d, actual.dq_d);
  EXPECT_EQ(expected.O_T_EE_d, actual.O_T_EE_d);
  EXPECT_EQ(expected.O_dP_EE_d, actual.O_dP_EE_d);
  EXPECT_EQ(expected.elbow_d, actual.elbow_d);
  EXPECT_EQ(expected.valid_elbow, actual.valid_elbow);
  EXPECT_EQ(expected.motion_generation_finished, actual.motion_generation_finished);
}

void testControllerCommandsAreEqual(const research_interface::robot::ControllerCommand& expected,
                                    const research_interface::robot::ControllerCommand& actual) {
  EXPECT_EQ(expected.tau_J_d, actual.tau_J_d);
}

<<<<<<< HEAD
void randomGripperState(franka::GripperState& gripper_state) {
  gripper_state.time = franka::Duration(static_cast<uint64_t>(std::rand()));
  gripper_state.temperature = static_cast<uint16_t>(std::rand());
  gripper_state.is_grasped = randomBool();
  gripper_state.max_width = randomDouble();
  gripper_state.width = randomDouble();
}

void randomGripperState(research_interface::gripper::GripperState& gripper_state) {
  // Reset to all-zeros first
  gripper_state = research_interface::gripper::GripperState();
  gripper_state.message_id = static_cast<uint32_t>(std::rand());
  gripper_state.temperature = static_cast<uint16_t>(std::rand());
  gripper_state.is_grasped = randomBool();
  gripper_state.max_width = randomDouble();
  gripper_state.width = randomDouble();
}

void testGripperStatesAreEqual(const franka::GripperState& expected,
                               const franka::GripperState& actual) {
  EXPECT_EQ(expected.time, actual.time);
  EXPECT_EQ(expected.width, actual.width);
  EXPECT_EQ(expected.max_width, actual.max_width);
  EXPECT_EQ(expected.is_grasped, actual.is_grasped);
  EXPECT_EQ(expected.temperature, actual.temperature);
}

void testGripperStatesAreEqual(const research_interface::gripper::GripperState& expected,
                               const franka::GripperState& actual) {
  EXPECT_EQ(expected.message_id, actual.time.toMSec());
  EXPECT_EQ(expected.width, actual.width);
  EXPECT_EQ(expected.max_width, actual.max_width);
  EXPECT_EQ(expected.is_grasped, actual.is_grasped);
  EXPECT_EQ(expected.temperature, actual.temperature);
}

=======
>>>>>>> fa2e49c3
namespace research_interface {
namespace robot {

bool operator==(const Move::Deviation& left, const Move::Deviation& right) {
  return left.translation == right.translation && left.rotation == right.rotation &&
         left.elbow == right.elbow;
}

}  // namespace robot
}  // namespace research_interface

namespace franka {

bool operator==(const Errors& lhs, const Errors& rhs) {
  return lhs.joint_position_limits_violation == rhs.joint_position_limits_violation &&
         lhs.cartesian_position_limits_violation == rhs.cartesian_position_limits_violation &&
         lhs.self_collision_avoidance_violation == rhs.self_collision_avoidance_violation &&
         lhs.joint_velocity_violation == rhs.joint_velocity_violation &&
         lhs.cartesian_velocity_violation == rhs.cartesian_velocity_violation &&
         lhs.force_control_safety_violation == rhs.force_control_safety_violation &&
         lhs.joint_reflex == rhs.joint_reflex && lhs.cartesian_reflex == rhs.cartesian_reflex &&
         lhs.max_goal_pose_deviation_violation == rhs.max_goal_pose_deviation_violation &&
         lhs.max_path_pose_deviation_violation == rhs.max_path_pose_deviation_violation &&
         lhs.cartesian_velocity_profile_safety_violation ==
             rhs.cartesian_velocity_profile_safety_violation &&
         lhs.joint_position_motion_generator_start_pose_invalid ==
             rhs.joint_position_motion_generator_start_pose_invalid &&
         lhs.joint_motion_generator_position_limits_violation ==
             rhs.joint_motion_generator_position_limits_violation &&
         lhs.joint_motion_generator_velocity_limits_violation ==
             rhs.joint_motion_generator_velocity_limits_violation &&
         lhs.joint_motion_generator_velocity_discontinuity ==
             rhs.joint_motion_generator_velocity_discontinuity &&
         lhs.joint_motion_generator_acceleration_discontinuity ==
             rhs.joint_motion_generator_acceleration_discontinuity &&
         lhs.cartesian_position_motion_generator_start_pose_invalid ==
             rhs.cartesian_position_motion_generator_start_pose_invalid &&
         lhs.cartesian_motion_generator_elbow_limit_violation ==
             rhs.cartesian_motion_generator_elbow_limit_violation &&
         lhs.cartesian_motion_generator_velocity_limits_violation ==
             rhs.cartesian_motion_generator_velocity_limits_violation &&
         lhs.cartesian_motion_generator_velocity_discontinuity ==
             rhs.cartesian_motion_generator_velocity_discontinuity &&
         lhs.cartesian_motion_generator_acceleration_discontinuity ==
             rhs.cartesian_motion_generator_acceleration_discontinuity &&
         lhs.cartesian_motion_generator_elbow_sign_inconsistent ==
             rhs.cartesian_motion_generator_elbow_sign_inconsistent &&
         lhs.cartesian_motion_generator_start_elbow_invalid ==
             rhs.cartesian_motion_generator_start_elbow_invalid &&
         lhs.cartesian_motion_generator_joint_position_limits_violation ==
             rhs.cartesian_motion_generator_joint_position_limits_violation &&
         lhs.cartesian_motion_generator_joint_velocity_limits_violation ==
             rhs.cartesian_motion_generator_joint_velocity_limits_violation &&
         lhs.cartesian_motion_generator_joint_velocity_discontinuity ==
             rhs.cartesian_motion_generator_joint_velocity_discontinuity &&
         lhs.cartesian_motion_generator_joint_acceleration_discontinuity ==
             rhs.cartesian_motion_generator_joint_acceleration_discontinuity &&
         lhs.cartesian_position_motion_generator_invalid_frame ==
             rhs.cartesian_position_motion_generator_invalid_frame &&
         lhs.force_controller_desired_force_tolerance_violation ==
             rhs.force_controller_desired_force_tolerance_violation &&
         lhs.start_elbow_sign_inconsistent == rhs.start_elbow_sign_inconsistent &&
         lhs.communication_constraints_violation == rhs.communication_constraints_violation &&
         lhs.power_limit_violation == rhs.power_limit_violation;
}
}<|MERGE_RESOLUTION|>--- conflicted
+++ resolved
@@ -336,16 +336,8 @@
   for (double& element : robot_command.motion.dq_d) {
     element = randomDouble();
   }
-<<<<<<< HEAD
-  for (double& element : robot_command.motion.ddq_d) {
-    element = randomDouble();
-  }
   for (double& element : robot_command.motion.O_T_EE_d) {
     element = randomDouble();
-=======
-  for (size_t i = 0; i < robot_command.motion.O_T_EE_d.size(); i++) {
-    robot_command.motion.O_T_EE_d[i] = randomDouble();
->>>>>>> fa2e49c3
   }
   for (double& element : robot_command.motion.O_dP_EE_d) {
     element = randomDouble();
@@ -378,7 +370,6 @@
   EXPECT_EQ(expected.tau_J_d, actual.tau_J_d);
 }
 
-<<<<<<< HEAD
 void randomGripperState(franka::GripperState& gripper_state) {
   gripper_state.time = franka::Duration(static_cast<uint64_t>(std::rand()));
   gripper_state.temperature = static_cast<uint16_t>(std::rand());
@@ -415,8 +406,6 @@
   EXPECT_EQ(expected.temperature, actual.temperature);
 }
 
-=======
->>>>>>> fa2e49c3
 namespace research_interface {
 namespace robot {
 
