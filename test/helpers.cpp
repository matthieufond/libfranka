#include "helpers.h"

#include <cstdlib>

#include <gtest/gtest.h>

bool stringContains(const std::string& actual, const std::string& expected) {
  return actual.find(expected) != std::string::npos;
}

void testRobotStateIsZero(const franka::RobotState& actual) {
  for (size_t i = 0; i < actual.O_T_EE.size(); i++) {
    EXPECT_EQ(0.0, actual.O_T_EE[i]);
  }
  for (size_t i = 0; i < actual.O_T_EE_d.size(); i++) {
    EXPECT_EQ(0.0, actual.O_T_EE_d[i]);
  }
  for (size_t i = 0; i < actual.elbow.size(); i++) {
    EXPECT_EQ(0.0, actual.elbow[i]);
  }
  for (size_t i = 0; i < actual.elbow_d.size(); i++) {
    EXPECT_EQ(0.0, actual.elbow_d[i]);
  }
  for (size_t i = 0; i < actual.tau_J.size(); i++) {
    EXPECT_EQ(0.0, actual.tau_J[i]);
  }
  for (size_t i = 0; i < actual.dtau_J.size(); i++) {
    EXPECT_EQ(0.0, actual.dtau_J[i]);
  }
  for (size_t i = 0; i < actual.q.size(); i++) {
    EXPECT_EQ(0.0, actual.q[i]);
  }
  for (size_t i = 0; i < actual.dq.size(); i++) {
    EXPECT_EQ(0.0, actual.dq[i]);
  }
  for (size_t i = 0; i < actual.q_d.size(); i++) {
    EXPECT_EQ(0.0, actual.q_d[i]);
  }
  for (size_t i = 0; i < actual.joint_contact.size(); i++) {
    EXPECT_EQ(0.0, actual.joint_contact[i]);
  }
  for (size_t i = 0; i < actual.cartesian_contact.size(); i++) {
    EXPECT_EQ(0.0, actual.cartesian_contact[i]);
  }
  for (size_t i = 0; i < actual.joint_collision.size(); i++) {
    EXPECT_EQ(0.0, actual.joint_collision[i]);
  }
  for (size_t i = 0; i < actual.cartesian_collision.size(); i++) {
    EXPECT_EQ(0.0, actual.cartesian_collision[i]);
  }
  for (size_t i = 0; i < actual.tau_ext_hat_filtered.size(); i++) {
    EXPECT_EQ(0.0, actual.tau_ext_hat_filtered[i]);
  }
  for (size_t i = 0; i < actual.O_F_ext_hat_K.size(); i++) {
    EXPECT_EQ(0.0, actual.O_F_ext_hat_K[i]);
  }
  for (size_t i = 0; i < actual.K_F_ext_hat_K.size(); i++) {
    EXPECT_EQ(0.0, actual.K_F_ext_hat_K[i]);
  }
  EXPECT_FALSE(actual.current_errors);
  EXPECT_FALSE(actual.last_motion_errors);
  EXPECT_EQ(0u, actual.sequence_number);
}

void testRobotStatesAreEqual(const franka::RobotState& expected, const franka::RobotState& actual) {
  EXPECT_EQ(expected.O_T_EE, actual.O_T_EE);
  EXPECT_EQ(expected.O_T_EE_d, actual.O_T_EE_d);
  EXPECT_EQ(expected.elbow, actual.elbow);
  EXPECT_EQ(expected.elbow_d, actual.elbow_d);
  EXPECT_EQ(expected.tau_J, actual.tau_J);
  EXPECT_EQ(expected.dtau_J, actual.dtau_J);
  EXPECT_EQ(expected.q, actual.q);
  EXPECT_EQ(expected.dq, actual.dq);
  EXPECT_EQ(expected.q_d, actual.q_d);
  EXPECT_EQ(expected.joint_contact, actual.joint_contact);
  EXPECT_EQ(expected.cartesian_contact, actual.cartesian_contact);
  EXPECT_EQ(expected.joint_collision, actual.joint_collision);
  EXPECT_EQ(expected.cartesian_collision, actual.cartesian_collision);
  EXPECT_EQ(expected.tau_ext_hat_filtered, actual.tau_ext_hat_filtered);
  EXPECT_EQ(expected.O_F_ext_hat_K, actual.O_F_ext_hat_K);
  EXPECT_EQ(expected.K_F_ext_hat_K, actual.K_F_ext_hat_K);
  EXPECT_EQ(expected.current_errors, actual.current_errors);
  EXPECT_EQ(expected.last_motion_errors, actual.last_motion_errors);
  EXPECT_EQ(expected.sequence_number, actual.sequence_number);
}

void testRobotStatesAreEqual(const research_interface::robot::RobotState& expected,
                             const franka::RobotState& actual) {
  EXPECT_EQ(expected.O_T_EE, actual.O_T_EE);
  EXPECT_EQ(expected.O_T_EE_d, actual.O_T_EE_d);
  EXPECT_EQ(expected.elbow, actual.elbow);
  EXPECT_EQ(expected.elbow_d, actual.elbow_d);
  EXPECT_EQ(expected.tau_J, actual.tau_J);
  EXPECT_EQ(expected.dtau_J, actual.dtau_J);
  EXPECT_EQ(expected.q, actual.q);
  EXPECT_EQ(expected.dq, actual.dq);
  EXPECT_EQ(expected.q_d, actual.q_d);
  EXPECT_EQ(expected.joint_contact, actual.joint_contact);
  EXPECT_EQ(expected.cartesian_contact, actual.cartesian_contact);
  EXPECT_EQ(expected.joint_collision, actual.joint_collision);
  EXPECT_EQ(expected.cartesian_collision, actual.cartesian_collision);
  EXPECT_EQ(expected.tau_ext_hat_filtered, actual.tau_ext_hat_filtered);
  EXPECT_EQ(expected.O_F_ext_hat_K, actual.O_F_ext_hat_K);
  EXPECT_EQ(expected.K_F_ext_hat_K, actual.K_F_ext_hat_K);
  EXPECT_EQ(franka::Errors(expected.errors), actual.current_errors);
  EXPECT_EQ(franka::Errors(expected.reflex_reason), actual.last_motion_errors);
  EXPECT_EQ(expected.message_id, actual.sequence_number);
}

double randomDouble() {
  return 10.0 * static_cast<double>(std::rand()) / RAND_MAX;
}

bool randomBool() {
  return static_cast<bool>(std::rand() % 2);
}

void randomRobotState(franka::RobotState& robot_state) {
  for (size_t i = 0; i < robot_state.O_T_EE.size(); i++) {
    robot_state.O_T_EE[i] = randomDouble();
  }
  for (size_t i = 0; i < robot_state.O_T_EE_d.size(); i++) {
    robot_state.O_T_EE_d[i] = randomDouble();
  }
  for (size_t i = 0; i < robot_state.elbow.size(); i++) {
    robot_state.elbow[i] = randomDouble();
  }
  for (size_t i = 0; i < robot_state.elbow_d.size(); i++) {
    robot_state.elbow_d[i] = randomDouble();
  }
  for (size_t i = 0; i < robot_state.tau_J.size(); i++) {
    robot_state.tau_J[i] = randomDouble();
  }
  for (size_t i = 0; i < robot_state.dtau_J.size(); i++) {
    robot_state.dtau_J[i] = randomDouble();
  }
  for (size_t i = 0; i < robot_state.q.size(); i++) {
    robot_state.q[i] = randomDouble();
  }
  for (size_t i = 0; i < robot_state.dq.size(); i++) {
    robot_state.dq[i] = randomDouble();
  }
  for (size_t i = 0; i < robot_state.q_d.size(); i++) {
    robot_state.q_d[i] = randomDouble();
  }
  for (size_t i = 0; i < robot_state.joint_contact.size(); i++) {
    robot_state.joint_contact[i] = randomDouble();
  }
  for (size_t i = 0; i < robot_state.cartesian_contact.size(); i++) {
    robot_state.cartesian_contact[i] = randomDouble();
  }
  for (size_t i = 0; i < robot_state.joint_collision.size(); i++) {
    robot_state.joint_collision[i] = randomDouble();
  }
  for (size_t i = 0; i < robot_state.cartesian_collision.size(); i++) {
    robot_state.cartesian_collision[i] = randomDouble();
  }
  for (size_t i = 0; i < robot_state.tau_ext_hat_filtered.size(); i++) {
    robot_state.tau_ext_hat_filtered[i] = randomDouble();
  }
  for (size_t i = 0; i < robot_state.O_F_ext_hat_K.size(); i++) {
    robot_state.O_F_ext_hat_K[i] = randomDouble();
  }
  for (size_t i = 0; i < robot_state.K_F_ext_hat_K.size(); i++) {
    robot_state.K_F_ext_hat_K[i] = randomDouble();
  }
<<<<<<< HEAD
  std::array<bool, 24> errors;
  for (size_t i = 0; i < errors.size(); i++) {
    errors[i] = randomBool();
  }
  robot_state.current_errors = franka::Errors(errors);
  for (size_t i = 0; i < errors.size(); i++) {
    errors[i] = randomBool();
  }
  robot_state.last_motion_errors = franka::Errors(errors);

  robot_state.sequence_number = randomDouble();
=======
  robot_state.sequence_number = static_cast<uint32_t>(std::rand());
>>>>>>> 1b8d86d9
}

void randomRobotState(research_interface::robot::RobotState& robot_state) {
  // Reset to all-zeros first
  robot_state = research_interface::robot::RobotState();
  for (size_t i = 0; i < robot_state.O_T_EE.size(); i++) {
    robot_state.O_T_EE[i] = randomDouble();
  }
  for (size_t i = 0; i < robot_state.O_T_EE_d.size(); i++) {
    robot_state.O_T_EE_d[i] = randomDouble();
  }
  for (size_t i = 0; i < robot_state.elbow.size(); i++) {
    robot_state.elbow[i] = randomDouble();
  }
  for (size_t i = 0; i < robot_state.elbow_d.size(); i++) {
    robot_state.elbow_d[i] = randomDouble();
  }
  for (size_t i = 0; i < robot_state.tau_J.size(); i++) {
    robot_state.tau_J[i] = randomDouble();
  }
  for (size_t i = 0; i < robot_state.dtau_J.size(); i++) {
    robot_state.dtau_J[i] = randomDouble();
  }
  for (size_t i = 0; i < robot_state.q.size(); i++) {
    robot_state.q[i] = randomDouble();
  }
  for (size_t i = 0; i < robot_state.dq.size(); i++) {
    robot_state.dq[i] = randomDouble();
  }
  for (size_t i = 0; i < robot_state.q_d.size(); i++) {
    robot_state.q_d[i] = randomDouble();
  }
  for (size_t i = 0; i < robot_state.joint_contact.size(); i++) {
    robot_state.joint_contact[i] = randomDouble();
  }
  for (size_t i = 0; i < robot_state.cartesian_contact.size(); i++) {
    robot_state.cartesian_contact[i] = randomDouble();
  }
  for (size_t i = 0; i < robot_state.joint_collision.size(); i++) {
    robot_state.joint_collision[i] = randomDouble();
  }
  for (size_t i = 0; i < robot_state.cartesian_collision.size(); i++) {
    robot_state.cartesian_collision[i] = randomDouble();
  }
  for (size_t i = 0; i < robot_state.tau_ext_hat_filtered.size(); i++) {
    robot_state.tau_ext_hat_filtered[i] = randomDouble();
  }
  for (size_t i = 0; i < robot_state.O_F_ext_hat_K.size(); i++) {
    robot_state.O_F_ext_hat_K[i] = randomDouble();
  }
  for (size_t i = 0; i < robot_state.K_F_ext_hat_K.size(); i++) {
    robot_state.K_F_ext_hat_K[i] = randomDouble();
  }
<<<<<<< HEAD
  for (size_t i = 0; i < robot_state.errors.size(); i++) {
    robot_state.errors[i] = randomBool();
  }
  for (size_t i = 0; i < robot_state.reflex_reason.size(); i++) {
    robot_state.reflex_reason[i] = randomBool();
  }
  robot_state.message_id = randomDouble();
=======
  robot_state.message_id = static_cast<uint32_t>(std::rand());
>>>>>>> 1b8d86d9
  robot_state.motion_generator_mode = research_interface::robot::MotionGeneratorMode::kIdle;
  robot_state.controller_mode = research_interface::robot::ControllerMode::kMotorPD;
}

void randomRobotCommand(research_interface::robot::RobotCommand& robot_command) {
  // Reset to all-zeros first
  robot_command = research_interface::robot::RobotCommand();
  for (size_t i = 0; i < robot_command.motion.q_d.size(); i++) {
    robot_command.motion.q_d[i] = randomDouble();
  }
  for (size_t i = 0; i < robot_command.motion.dq_d.size(); i++) {
    robot_command.motion.dq_d[i] = randomDouble();
  }
  for (size_t i = 0; i < robot_command.motion.ddq_d.size(); i++) {
    robot_command.motion.ddq_d[i] = randomDouble();
  }
  for (size_t i = 0; i < robot_command.motion.O_T_EE_d.size(); i++) {
    robot_command.motion.O_T_EE_d[i] = randomDouble();
  }
  for (size_t i = 0; i < robot_command.motion.O_dP_EE_d.size(); i++) {
    robot_command.motion.O_dP_EE_d[i] = randomDouble();
  }
  for (size_t i = 0; i < robot_command.motion.elbow_d.size(); i++) {
    robot_command.motion.elbow_d[i] = randomDouble();
  }
  robot_command.motion.valid_elbow = true;
  robot_command.motion.motion_generation_finished = true;
  for (size_t i = 0; i < robot_command.control.tau_J_d.size(); i++) {
    robot_command.control.tau_J_d[i] = randomDouble();
  }
  robot_command.message_id = static_cast<uint32_t>(std::rand());
}

void testMotionGeneratorCommandsAreEqual(
    const research_interface::robot::MotionGeneratorCommand& expected,
    const research_interface::robot::MotionGeneratorCommand& actual) {
  EXPECT_EQ(expected.q_d, actual.q_d);
  EXPECT_EQ(expected.dq_d, actual.dq_d);
  EXPECT_EQ(expected.ddq_d, actual.ddq_d);
  EXPECT_EQ(expected.O_T_EE_d, actual.O_T_EE_d);
  EXPECT_EQ(expected.O_dP_EE_d, actual.O_dP_EE_d);
  EXPECT_EQ(expected.elbow_d, actual.elbow_d);
  EXPECT_EQ(expected.valid_elbow, actual.valid_elbow);
  EXPECT_EQ(expected.motion_generation_finished, actual.motion_generation_finished);
}

void testControllerCommandsAreEqual(const research_interface::robot::ControllerCommand& expected,
                                    const research_interface::robot::ControllerCommand& actual) {
  EXPECT_EQ(expected.tau_J_d, actual.tau_J_d);
}

void randomGripperState(franka::GripperState& gripper_state) {
  gripper_state.sequence_number = static_cast<uint32_t>(std::rand());
  gripper_state.temperature = static_cast<uint16_t>(std::rand());
  gripper_state.is_grasped = randomBool();
  gripper_state.max_width = randomDouble();
  gripper_state.width = randomDouble();
}

void randomGripperState(research_interface::gripper::GripperState& gripper_state) {
  // Reset to all-zeros first
  gripper_state = research_interface::gripper::GripperState();
  gripper_state.message_id = static_cast<uint32_t>(std::rand());
  gripper_state.temperature = static_cast<uint16_t>(std::rand());
  gripper_state.is_grasped = randomBool();
  gripper_state.max_width = randomDouble();
  gripper_state.width = randomDouble();
}

void testGripperStatesAreEqual(const franka::GripperState& expected,
                               const franka::GripperState& actual) {
  EXPECT_EQ(expected.sequence_number, actual.sequence_number);
  EXPECT_EQ(expected.width, actual.width);
  EXPECT_EQ(expected.max_width, actual.max_width);
  EXPECT_EQ(expected.is_grasped, actual.is_grasped);
  EXPECT_EQ(expected.temperature, actual.temperature);
}

void testGripperStatesAreEqual(const research_interface::gripper::GripperState& expected,
                               const franka::GripperState& actual) {
  EXPECT_EQ(expected.message_id, actual.sequence_number);
  EXPECT_EQ(expected.width, actual.width);
  EXPECT_EQ(expected.max_width, actual.max_width);
  EXPECT_EQ(expected.is_grasped, actual.is_grasped);
  EXPECT_EQ(expected.temperature, actual.temperature);
}

namespace research_interface {
namespace robot {

bool operator==(const Move::Deviation& left, const Move::Deviation& right) {
  return left.translation == right.translation && left.rotation == right.rotation &&
         left.elbow == right.elbow;
}

}  // namespace robot
}  // namespace research_interface

namespace franka {

bool operator==(const Errors& lhs, const Errors& rhs) {
  return lhs.joint_position_limits_violation == rhs.joint_position_limits_violation &&
         lhs.cartesian_position_limits_violation == rhs.cartesian_position_limits_violation &&
         lhs.self_collision_avoidance_violation == rhs.self_collision_avoidance_violation &&
         lhs.joint_velocity_violation == rhs.joint_velocity_violation &&
         lhs.cartesian_velocity_violation == rhs.cartesian_velocity_violation &&
         lhs.force_control_safety_violation == rhs.force_control_safety_violation &&
         lhs.joint_reflex == rhs.joint_reflex && lhs.cartesian_reflex == rhs.cartesian_reflex &&
         lhs.max_goal_pose_deviation_violation == rhs.max_goal_pose_deviation_violation &&
         lhs.max_path_pose_deviation_violation == rhs.max_path_pose_deviation_violation &&
         lhs.cartesian_velocity_profile_safety_violation ==
             rhs.cartesian_velocity_profile_safety_violation &&
         lhs.joint_position_motion_generator_start_pose_invalid ==
             rhs.joint_position_motion_generator_start_pose_invalid &&
         lhs.joint_motion_generator_position_limits_violation ==
             rhs.joint_motion_generator_position_limits_violation &&
         lhs.joint_motion_generator_velocity_limits_violation ==
             rhs.joint_motion_generator_velocity_limits_violation &&
         lhs.joint_motion_generator_velocity_discontinuity ==
             rhs.joint_motion_generator_velocity_discontinuity &&
         lhs.joint_motion_generator_acceleration_discontinuity ==
             rhs.joint_motion_generator_acceleration_discontinuity &&
         lhs.cartesian_position_motion_generator_start_pose_invalid ==
             rhs.cartesian_position_motion_generator_start_pose_invalid &&
         lhs.cartesian_motion_generator_elbow_limit_violation ==
             rhs.cartesian_motion_generator_elbow_limit_violation &&
         lhs.cartesian_motion_generator_velocity_limits_violation ==
             rhs.cartesian_motion_generator_velocity_limits_violation &&
         lhs.cartesian_motion_generator_velocity_discontinuity ==
             rhs.cartesian_motion_generator_velocity_discontinuity &&
         lhs.cartesian_motion_generator_acceleration_discontinuity ==
             rhs.cartesian_motion_generator_acceleration_discontinuity &&
         lhs.cartesian_motion_generator_elbow_sign_inconsistent ==
             rhs.cartesian_motion_generator_elbow_sign_inconsistent &&
         lhs.cartesian_motion_generator_start_elbow_invalid ==
             rhs.cartesian_motion_generator_start_elbow_invalid &&
         lhs.force_controller_desired_force_tolerance_violation ==
             rhs.force_controller_desired_force_tolerance_violation;
}
}<|MERGE_RESOLUTION|>--- conflicted
+++ resolved
@@ -164,7 +164,6 @@
   for (size_t i = 0; i < robot_state.K_F_ext_hat_K.size(); i++) {
     robot_state.K_F_ext_hat_K[i] = randomDouble();
   }
-<<<<<<< HEAD
   std::array<bool, 24> errors;
   for (size_t i = 0; i < errors.size(); i++) {
     errors[i] = randomBool();
@@ -175,10 +174,7 @@
   }
   robot_state.last_motion_errors = franka::Errors(errors);
 
-  robot_state.sequence_number = randomDouble();
-=======
   robot_state.sequence_number = static_cast<uint32_t>(std::rand());
->>>>>>> 1b8d86d9
 }
 
 void randomRobotState(research_interface::robot::RobotState& robot_state) {
@@ -232,17 +228,14 @@
   for (size_t i = 0; i < robot_state.K_F_ext_hat_K.size(); i++) {
     robot_state.K_F_ext_hat_K[i] = randomDouble();
   }
-<<<<<<< HEAD
   for (size_t i = 0; i < robot_state.errors.size(); i++) {
     robot_state.errors[i] = randomBool();
   }
   for (size_t i = 0; i < robot_state.reflex_reason.size(); i++) {
     robot_state.reflex_reason[i] = randomBool();
   }
-  robot_state.message_id = randomDouble();
-=======
   robot_state.message_id = static_cast<uint32_t>(std::rand());
->>>>>>> 1b8d86d9
+
   robot_state.motion_generator_mode = research_interface::robot::MotionGeneratorMode::kIdle;
   robot_state.controller_mode = research_interface::robot::ControllerMode::kMotorPD;
 }
