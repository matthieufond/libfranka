--- conflicted
+++ resolved
@@ -26,62 +26,31 @@
     const research_interface::robot::ControllerCommand* control_command) {
   network_->tcpThrowIfConnectionClosed();
 
-<<<<<<< HEAD
-  bool was_commanding_robot = motionGeneratorRunning() || controllerRunning();
-=======
->>>>>>> 06705198
   sendRobotCommand(motion_command, control_command);
 
   return convertRobotState(receiveRobotState());
 }
 
-<<<<<<< HEAD
-  if (was_commanding_robot && robot_state.robot_mode != RobotMode::kMove) {
-=======
-void Robot::Impl::throwOnMotionError(const RobotState& robot_state, const uint32_t* motion_id) {
-  if (robot_state.robot_mode != RobotMode::kReady) {
->>>>>>> 06705198
+void Robot::Impl::throwOnMotionError(const RobotState& robot_state, uint32_t motion_id) {
+  if (robot_state.robot_mode != RobotMode::kMove) {
     // Wait until robot state shows stopped motion and controller.
     while (motionGeneratorRunning() || controllerRunning()) {
       receiveRobotState();
     }
 
-<<<<<<< HEAD
     // If a motion generator was running and the robot state shows an error,
     // we will receive a TCP response to the Move command.
     try {
       handleCommandResponse<research_interface::robot::Move>(
-          network_->tcpBlockingReceiveResponse<research_interface::robot::Move>());
+          network_->tcpBlockingReceiveResponse<research_interface::robot::Move>(motion_id));
     } catch (const CommandException& e) {
       // Rethrow as control exception to be consistent with starting/stopping of motions.
       if (robot_state.robot_mode == RobotMode::kReflex) {
         throw ControlException(e.what() + " "s +
                                static_cast<std::string>(robot_state.last_motion_errors));
-=======
-    // TODO (fwalch): Change from uint32_t* to uint32_t when RCU 16 changes are in.
-    if (motion_id != nullptr) {
-      // If a motion generator was running and the robot state shows an error,
-      // we will receive a TCP response to the Move command.
-      try {
-        handleCommandResponse<research_interface::robot::Move>(
-            network_->tcpBlockingReceiveResponse<research_interface::robot::Move>(*motion_id));
-      } catch (const CommandException& e) {
-        // Rethrow as control exception to be consistent with starting/stopping of motions.
-        if (robot_state.robot_mode == RobotMode::kReflex) {
-          throw ControlException(e.what() + " "s +
-                                 static_cast<std::string>(robot_state.last_motion_errors));
-        }
-        throw ControlException(e.what());
->>>>>>> 06705198
       }
       throw ControlException(e.what());
     }
-
-    if (robot_state.last_motion_errors) {
-      throw ControlException("libfranka robot: control aborted with error: " +
-                             static_cast<std::string>(robot_state.last_motion_errors));
-    }
-    throw ControlException("libfranka robot: control aborted");
   }
 }
 
@@ -241,7 +210,7 @@
     }
 
     robot_state = update();
-    throwOnMotionError(robot_state, &move_command_id);
+    throwOnMotionError(robot_state, move_command_id);
   }
 
   return move_command_id;
@@ -268,40 +237,7 @@
       network_->tcpBlockingReceiveResponse<research_interface::robot::Move>(motion_id));
 }
 
-<<<<<<< HEAD
 Model Robot::Impl::loadModel() const {
-=======
-void Robot::Impl::startController() {
-  if (controllerRunning()) {
-    throw ControlException("libfranka robot: attempted to start multiple controllers!");
-    return;
-  }
-
-  executeCommand<research_interface::robot::SetControllerMode>(
-      research_interface::robot::SetControllerMode::ControllerMode::kExternalController);
-
-  while (!controllerRunning()) {
-    throwOnMotionError(update(), nullptr);
-  }
-}
-
-void Robot::Impl::stopController() {
-  if (!controllerRunning()) {
-    return;
-  }
-
-  executeCommand<research_interface::robot::SetControllerMode>(
-      research_interface::robot::SetControllerMode::ControllerMode::kJointImpedance);
-
-  research_interface::robot::ControllerCommand command{};
-  while (controller_mode_ != research_interface::robot::ControllerMode::kJointImpedance) {
-    auto robot_state = update(nullptr, &command);
-    throwOnMotionError(robot_state, nullptr);
-  }
-}
-
-Model Robot::Impl::loadModel() {
->>>>>>> 06705198
   return Model(*network_);
 }
 
