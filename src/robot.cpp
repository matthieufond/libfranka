--- conflicted
+++ resolved
@@ -22,115 +22,61 @@
   return impl_->serverVersion();
 }
 
-<<<<<<< HEAD
-void Robot::control(std::function<Torques(const RobotState&)> control_callback) {
+void Robot::control(std::function<Torques(const RobotState&, franka::Duration)> control_callback) {
   MotionLoop<Torques> loop(*impl_, std::move(control_callback));
-  loop();
-}
-
-void Robot::control(std::function<JointPositions(const RobotState&)> motion_generator_callback,
-                    std::function<Torques(const RobotState&)> control_callback) {
-  MotionLoop<JointPositions> loop(*impl_, std::move(control_callback),
-                                  std::move(motion_generator_callback));
-  loop();
-}
-
-void Robot::control(std::function<JointPositions(const RobotState&)> motion_generator_callback,
-                    ControllerMode controller_mode) {
-  MotionLoop<JointPositions> loop(*impl_, controller_mode, std::move(motion_generator_callback));
-  loop();
-}
-
-void Robot::control(std::function<JointVelocities(const RobotState&)> motion_generator_callback,
-                    std::function<Torques(const RobotState&)> control_callback) {
-  MotionLoop<JointVelocities> loop(*impl_, std::move(control_callback),
-                                   std::move(motion_generator_callback));
-  loop();
-}
-
-void Robot::control(std::function<JointVelocities(const RobotState&)> motion_generator_callback,
-                    ControllerMode controller_mode) {
-  MotionLoop<JointVelocities> loop(*impl_, controller_mode, std::move(motion_generator_callback));
-  loop();
-}
-
-void Robot::control(std::function<CartesianPose(const RobotState&)> motion_generator_callback,
-                    std::function<Torques(const RobotState&)> control_callback) {
-  MotionLoop<CartesianPose> loop(*impl_, std::move(control_callback),
-                                 std::move(motion_generator_callback));
-  loop();
-}
-
-void Robot::control(std::function<CartesianPose(const RobotState&)> motion_generator_callback,
-                    ControllerMode controller_mode) {
-  MotionLoop<CartesianPose> loop(*impl_, controller_mode, std::move(motion_generator_callback));
-  loop();
-}
-
-void Robot::control(std::function<CartesianVelocities(const RobotState&)> motion_generator_callback,
-                    std::function<Torques(const RobotState&)> control_callback) {
-  MotionLoop<CartesianVelocities> loop(*impl_, std::move(control_callback),
-                                       std::move(motion_generator_callback));
-=======
-void Robot::control(std::function<Torques(const RobotState&, franka::Duration)> control_callback) {
-  ControlLoop loop(*impl_, control_callback);
   loop();
 }
 
 void Robot::control(
     std::function<JointPositions(const RobotState&, franka::Duration)> motion_generator_callback,
     std::function<Torques(const RobotState&, franka::Duration)> control_callback) {
-  MotionGeneratorLoop<JointPositions> loop(*impl_, std::move(control_callback),
-                                           std::move(motion_generator_callback));
+  MotionLoop<JointPositions> loop(*impl_, std::move(control_callback),
+                                  std::move(motion_generator_callback));
   loop();
 }
 
 void Robot::control(
     std::function<JointPositions(const RobotState&, franka::Duration)> motion_generator_callback,
     ControllerMode controller_mode) {
-  MotionGeneratorLoop<JointPositions> loop(*impl_, controller_mode,
-                                           std::move(motion_generator_callback));
+  MotionLoop<JointPositions> loop(*impl_, controller_mode, std::move(motion_generator_callback));
   loop();
 }
 
 void Robot::control(
     std::function<JointVelocities(const RobotState&, franka::Duration)> motion_generator_callback,
     std::function<Torques(const RobotState&, franka::Duration)> control_callback) {
-  MotionGeneratorLoop<JointVelocities> loop(*impl_, std::move(control_callback),
-                                            std::move(motion_generator_callback));
+  MotionLoop<JointVelocities> loop(*impl_, std::move(control_callback),
+                                   std::move(motion_generator_callback));
   loop();
 }
 
 void Robot::control(
     std::function<JointVelocities(const RobotState&, franka::Duration)> motion_generator_callback,
     ControllerMode controller_mode) {
-  MotionGeneratorLoop<JointVelocities> loop(*impl_, controller_mode,
-                                            std::move(motion_generator_callback));
+  MotionLoop<JointVelocities> loop(*impl_, controller_mode, std::move(motion_generator_callback));
   loop();
 }
 
 void Robot::control(
     std::function<CartesianPose(const RobotState&, franka::Duration)> motion_generator_callback,
     std::function<Torques(const RobotState&, franka::Duration)> control_callback) {
-  MotionGeneratorLoop<CartesianPose> loop(*impl_, std::move(control_callback),
-                                          std::move(motion_generator_callback));
+  MotionLoop<CartesianPose> loop(*impl_, std::move(control_callback),
+                                 std::move(motion_generator_callback));
   loop();
 }
 
 void Robot::control(
     std::function<CartesianPose(const RobotState&, franka::Duration)> motion_generator_callback,
     ControllerMode controller_mode) {
-  MotionGeneratorLoop<CartesianPose> loop(*impl_, controller_mode,
-                                          std::move(motion_generator_callback));
+  MotionLoop<CartesianPose> loop(*impl_, controller_mode, std::move(motion_generator_callback));
   loop();
 }
 
 void Robot::control(std::function<CartesianVelocities(const RobotState&, franka::Duration)>
                         motion_generator_callback,
                     std::function<Torques(const RobotState&, franka::Duration)> control_callback) {
-  MotionGeneratorLoop<CartesianVelocities> loop(*impl_, std::move(control_callback),
-                                                std::move(motion_generator_callback));
->>>>>>> feddbd62
+  MotionLoop<CartesianVelocities> loop(*impl_, std::move(control_callback),
+                                       std::move(motion_generator_callback));
   loop();
 }
 
