#include <franka/robot.h>

#include <boost/asio.hpp>
#include <iostream>

<<<<<<< HEAD
#include "blocking_read_write.h"
#include "robot_service/messages.h"
=======
#include "network/blocking_read_write.h"
#include "message_types.h"
>>>>>>> 96fb3925

namespace franka {

class Robot::Impl {
 public:
  explicit Impl(const std::string& frankaAddress);

  bool waitForRobotState();
  const RobotState& getRobotState() const;
  ServerVersion getServerVersion() const;

 private:
  const std::string franka_port_tcp_;
  const uint16_t kRiLibraryVersion;

  uint16_t ri_version_;
  RobotState robot_state_;

  boost::asio::io_service io_service_;
  boost::asio::ip::tcp::socket tcp_socket_;
  std::unique_ptr<boost::asio::ip::udp::socket> udp_socket_;
};

Robot::Robot(const std::string& frankaAddress)
    : impl_(new Robot::Impl(frankaAddress)) {}

// Has to be declared here, as the Impl type is incomplete in the header
Robot::~Robot() = default;

bool Robot::waitForRobotState() {
  return impl_->waitForRobotState();
}

const RobotState& Robot::getRobotState() const {
  return impl_->getRobotState();
}

Robot::ServerVersion Robot::getServerVersion() const {
  return impl_->getServerVersion();
}

NetworkException::NetworkException(std::string const& message)
    : std::runtime_error(message) {}

ProtocolException::ProtocolException(std::string const& message)
    : std::runtime_error(message) {}

IncompatibleVersionException::IncompatibleVersionException(
    std::string const& message)
    : std::runtime_error(message) {}

/* Implementation */

Robot::Impl::Impl(const std::string& frankaAddress)
    : franka_port_tcp_{"1337"},
      kRiLibraryVersion{1},
      ri_version_{0},
      robot_state_{},
      io_service_{},
      tcp_socket_{io_service_},
      udp_socket_{nullptr} {
  using boost_tcp = boost::asio::ip::tcp;
  using boost_udp = boost::asio::ip::udp;

  boost_tcp::resolver resolver(io_service_);
  boost_tcp::resolver::query query(frankaAddress, franka_port_tcp_);

  try {
    boost_tcp::resolver::iterator endpoint_iterator = resolver.resolve(query);
    // TODO: timeout on connect
    boost::asio::connect(tcp_socket_, endpoint_iterator);

    auto endpoint = boost_udp::endpoint(boost_udp::v4(), 0);
    udp_socket_.reset(new boost_udp::socket(io_service_, endpoint));

    message_types::ConnectRequest connect_request;
    connect_request.function_id = message_types::FunctionId::kConnect;
    connect_request.ri_library_version = kRiLibraryVersion;
    connect_request.udp_port = udp_socket_->local_endpoint().port();

    blockingWrite(io_service_, tcp_socket_, &connect_request,
                  sizeof(connect_request), std::chrono::seconds(5));
<<<<<<< HEAD
    robot_service::RIConnectReply connect_reply;
    blockingRead(io_service_, tcp_socket_, &connect_reply,
                 sizeof(connect_reply), std::chrono::seconds(5));
    if (connect_reply.status_code != robot_service::StatusCode::kSuccess) {
      if (connect_reply.status_code ==
          robot_service::StatusCode::kIncompatibleLibraryVersion) {
        throw IncompatibleVersionException(
            "libfranka: incompatible library version");
=======

    message_types::ConnectReply* connect_reply;
    std::vector<unsigned char> data =
        blockingReadBytes(io_service_, tcp_socket_, sizeof(connect_reply),
                          std::chrono::seconds(5));

    connect_reply =
        reinterpret_cast<message_types::ConnectReply*>(data.data());

    if (connect_reply->status_code != message_types::ConnectReply::StatusCode::kSuccess) {
      if (connect_reply->status_code ==
          message_types::ConnectReply::StatusCode::kIncompatibleLibraryVersion) {
        throw IncompatibleVersionException("libfranka: incompatible library version");
>>>>>>> 96fb3925
      }
      throw ProtocolException("libfranka: protocol error");
    }
    ri_version_ = connect_reply.ri_version;
  } catch (boost::system::system_error const& e) {
    throw NetworkException(std::string{"libfranka: "} + e.what());
  }
}

bool Robot::Impl::waitForRobotState() {
  try {
    blockingReceiveBytes(io_service_, *udp_socket_, &robot_state_,
                         sizeof(robot_state_), std::chrono::seconds(20));
    return true;
  } catch (boost::system::system_error const& e) {
    if (e.code() == boost::asio::error::eof) {
      return false;
    } else {
      throw NetworkException(std::string{"libfranka: "} + e.what());
    }
  }
}

const RobotState& Robot::Impl::getRobotState() const {
  return robot_state_;
}

Robot::ServerVersion Robot::Impl::getServerVersion() const {
  return ri_version_;
}

}  // namespace franka<|MERGE_RESOLUTION|>--- conflicted
+++ resolved
@@ -3,13 +3,9 @@
 #include <boost/asio.hpp>
 #include <iostream>
 
-<<<<<<< HEAD
 #include "blocking_read_write.h"
-#include "robot_service/messages.h"
-=======
-#include "network/blocking_read_write.h"
+#include "blocking_read_write.h"
 #include "message_types.h"
->>>>>>> 96fb3925
 
 namespace franka {
 
@@ -92,30 +88,15 @@
 
     blockingWrite(io_service_, tcp_socket_, &connect_request,
                   sizeof(connect_request), std::chrono::seconds(5));
-<<<<<<< HEAD
-    robot_service::RIConnectReply connect_reply;
+
+    message_types::ConnectReply connect_reply;
     blockingRead(io_service_, tcp_socket_, &connect_reply,
                  sizeof(connect_reply), std::chrono::seconds(5));
-    if (connect_reply.status_code != robot_service::StatusCode::kSuccess) {
+    if (connect_reply.status_code != message_types::ConnectReply::StatusCode::kSuccess) {
       if (connect_reply.status_code ==
-          robot_service::StatusCode::kIncompatibleLibraryVersion) {
+          message_types::ConnectReply::StatusCode::kIncompatibleLibraryVersion) {
         throw IncompatibleVersionException(
             "libfranka: incompatible library version");
-=======
-
-    message_types::ConnectReply* connect_reply;
-    std::vector<unsigned char> data =
-        blockingReadBytes(io_service_, tcp_socket_, sizeof(connect_reply),
-                          std::chrono::seconds(5));
-
-    connect_reply =
-        reinterpret_cast<message_types::ConnectReply*>(data.data());
-
-    if (connect_reply->status_code != message_types::ConnectReply::StatusCode::kSuccess) {
-      if (connect_reply->status_code ==
-          message_types::ConnectReply::StatusCode::kIncompatibleLibraryVersion) {
-        throw IncompatibleVersionException("libfranka: incompatible library version");
->>>>>>> 96fb3925
       }
       throw ProtocolException("libfranka: protocol error");
     }
